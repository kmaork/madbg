# madbg
[![Tests (GitHub Actions)](https://github.com/kmaork/madbg/workflows/Tests/badge.svg)](https://github.com/kmaork/madbg)
[![PyPI Supported Python Versions](https://img.shields.io/pypi/pyversions/madbg.svg)](https://pypi.python.org/pypi/madbg/)
[![PyPI version](https://badge.fury.io/py/madbg.svg)](https://badge.fury.io/py/madbg)
[![GitHub license](https://img.shields.io/github/license/kmaork/madbg)](https://github.com/kmaork/madbg/blob/master/LICENSE.txt)

A fully-featured remote debugger for python.

- Provides a full remote tty, allowing sending keyboard signals to the debugger,
tab completion, command history, line editing and more
- Runs the IPython debugger with all its capabilities
<<<<<<< HEAD
- Allows attaching to running programs preemptively
- Affects the debugged program [minimally](#possible-effects), although not yet recommended for use in production environment
=======
- Allows attaching to running programs preemptively (does not require gdb, unlike similar tools)
- Affects the debugged program [minimally](#possible-effects)
>>>>>>> 9ca43d72
- Provides TTY features even when debugged program is a deamon, or run outside a terminal.

## Installation
```
pip install madbg
```

## Usage
Madbg provide both a python API and a CLI.

### Attaching to a running process
```
madbg attach <pid>
```
Or
```python
import madbg
madbg.attach_to_process(pid)
```

### Starting a debugger
#### Using the CLI
Run a python file with automatic post-mortem:
```
madbg run path_to_your_script.py <args_for_script ...>
```
Run a python module similarly to `python -m`:
```
madbg run -m module.name <args_for_script ...>
```
Start a script, starting the debugger from the first line: 
```
madbg run --use-set-trace script.py <args_for_script ...>
```

#### Using the API
Start a debugger in the next line:
```python
madbg.set_trace()
```
Continue running the program until a client connects, then stop it and start a debugger:
```python
madbg.set_trace_on_connect()
```
After an exception has occurred, or in an exception context, start a debugger in the frame the exception was raised from:
```python
madbg.post_mortem()
```

### Connecting to a debugger
#### Using the CLI
```
madbg connect
```

#### Using the API
```python
madbg.connect_to_debugger()
```

### Connection
All madbg API functions and CLI entry points allow using a custom IP and port (the default is `127.0.0.1:3513`), for example:

```python
madbg.set_trace(ip='0.0.0.0', port=1337)
```
or
```
madbg connect 8.8.8.8 1337
```
## Platforms

Madbg supports linux with python>=3.7.

## Possible effects

What madbg does that might affect a debugged program:
- Changes the pgid and sid of the debugged process
- Changes the CTTY of the debugged process
- Affects child processes in unknown ways (Not tested yet)

What madbg doesn't do:
- Writes or reads from stdio
- Feeds your cat<|MERGE_RESOLUTION|>--- conflicted
+++ resolved
@@ -9,13 +9,8 @@
 - Provides a full remote tty, allowing sending keyboard signals to the debugger,
 tab completion, command history, line editing and more
 - Runs the IPython debugger with all its capabilities
-<<<<<<< HEAD
-- Allows attaching to running programs preemptively
+- Allows attaching to running programs preemptively (does not require gdb, unlike similar tools)
 - Affects the debugged program [minimally](#possible-effects), although not yet recommended for use in production environment
-=======
-- Allows attaching to running programs preemptively (does not require gdb, unlike similar tools)
-- Affects the debugged program [minimally](#possible-effects)
->>>>>>> 9ca43d72
 - Provides TTY features even when debugged program is a deamon, or run outside a terminal.
 
 ## Installation
